# Supress numba deprecation warnings until umap fixes this
import warnings
from numba.core.errors import NumbaDeprecationWarning, NumbaPendingDeprecationWarning

warnings.simplefilter("ignore", category=NumbaDeprecationWarning)
warnings.simplefilter("ignore", category=NumbaPendingDeprecationWarning)

# Real imports
from uuid import uuid4
<<<<<<< HEAD
from typing import List, Literal, Dict, Callable
from flaml import AutoML
=======
from pathlib import Path
from typing import List, Literal, Dict, Callable, Optional, Tuple, Union, Any
>>>>>>> 957f70a7

import pandas as pd
import numpy as np

from renumics import spotlight
from renumics.spotlight.analysis.typing import DataIssue
from renumics.spotlight import Embedding
from renumics.spotlight import layout

from .utils import infer_feature_types, encode_normalize_features
from .detection import generate_metric_frames, detect_issues
from .explanation import explain_clusters
<<<<<<< HEAD
from .modeling import fit_outlier_detection_model
from .report import prepare_report
=======
from .modeling import fit_outlier_detection_model, fit_classification_regression_model
>>>>>>> 957f70a7


class SliceGuard:
    """
    The main class for detecting issues in your data
    """

<<<<<<< HEAD
    def show(
        self,
        data: pd.DataFrame,
        features: List[str],
        y: str = None,
        y_pred: str = None,
        metric: Callable = None,
        metric_mode: Literal["min", "max"] = None,
        drop_reference: Literal["overall", "parent"] = "overall",
        remove_outliers: bool = False,
        feature_types: Dict[
            str, Literal["raw", "nominal", "ordinal", "numerical", "embedding"]
        ] = {},
        feature_orders: Dict[str, list] = {},
        precomputed_embeddings: Dict[str, np.array] = {},
        embedding_models: Dict[str, str] = {},
        hf_auth_token=None,
        hf_num_proc=None,
        hf_batch_size=1,
    ):
        """
        Function to generate an interactive report that allows limited interactive exploration and
        serves as starting point for detailed analysis in spotlight.
        """
        df = data.copy()  # assign to shorter name

        print("Please wait. sliceguard is preparing your data.")
        (
            feature_types,
            encoded_data,
            mfs,
            clustering_df,
            clustering_cols,
            clustering_metric_cols,
            prereduced_embeddings,
            raw_embeddings,
        ) = self._prepare_data(
            df,
            features,
            y,
            y_pred,
            metric,
            remove_outliers,
            feature_types=feature_types,
            feature_orders=feature_orders,
            precomputed_embeddings=precomputed_embeddings,
            embedding_models=embedding_models,
            hf_auth_token=hf_auth_token,
            hf_num_proc=hf_num_proc,
            hf_batch_size=hf_batch_size,
        )

        if y is None and y_pred is None and metric_mode is None:
            metric_mode == "min"
            print(
                f"For outlier detection mode metric_mode will be set to {metric_mode} if not specified otherwise."
            )
        elif metric_mode is None:
            metric_mode == "max"
            print(
                f"You didn't specify metric_mode parameter. Using {metric_mode} as default."
            )

        prepare_report(mfs, clustering_df, clustering_cols, metric_mode, drop_reference)

=======
>>>>>>> 957f70a7
    # TODO: Introduce control features to account for expected variations
    def find_issues(
        self,
        data: pd.DataFrame,
        features: List[str],
        y: str = None,
        y_pred: str = None,
        metric: Callable = None,
        min_support: int = None,
        min_drop: float = None,
        metric_mode: Literal["min", "max"] = None,
        drop_reference: Literal["overall", "parent"] = "overall",
        remove_outliers: bool = False,
        feature_types: Dict[
            str, Literal["raw", "nominal", "ordinal", "numerical", "embedding"]
        ] = {},
        feature_orders: Dict[str, list] = {},
        precomputed_embeddings: Dict[str, np.array] = {},
        embedding_models: Dict[str, str] = {},
        hf_auth_token=None,
        hf_num_proc=None,
        hf_batch_size=1,
<<<<<<< HEAD
    ):
=======
        automl_task="classification",
        automl_split_key=None,
        automl_train_split=None,
        automl_time_budget=20.0,
        automl_use_full_embeddings=False,
        automl_hf_model="",
        automl_hf_model_architecture=None,
        automl_hf_model_output_dir="./hf_model",
        automl_hf_model_epochs=5,
    ) -> List[dict]:
>>>>>>> 957f70a7
        """
        Find slices that are classified badly by your model.

        :param data: A pandas dataframe containing your data.
        :param features: A list of feature column names sliceguard should use for for identifying problematic data clusters.
        :param y: Name of the dataframe column containing your ground-truth labels.
        :param y_pred: Name of the dataframe column containing your model's predictions.
        :param metric: A callable metric function that must correspond to the form metric(y_true, y_pred) -> scikit-learn style.
<<<<<<< HEAD
        :min_support: Minimum support for clusters that are listed as issues. If you are more looking towards outliers choose small values, if you target biases choose higher values.
        :min_drop: Minimum metric drop a cluster has to have to be counted as issue compared to the result on the whole dataset.
        :param metric_mode: What do you optimize your metric for? max is the right choice for accuracy while e.g. min is good for regression error.
        :param drop_reference: Determines what is the reference value for the drop. Overall is the metric on the whole dataset, parent is the parent cluster.
        :param remove_outliers: Account for outliers that disturb cluster detection.
        :param feature_types: Specify how your feature should be treated in encoding and normalizing.
        :param feature_orders: If your feature is ordinal, specify the order of that should be used for encoding. This is required for EVERY ordinal feature.
        :param precomputed_embeddings: Supply precomputed embeddings for raw columns. E.g. if repeatedly running checks on your data.
        :param embedding_model: Supply embedding models that should be used to compute embedding vectors from raw data.
        :param hf_auth_token: The authentification token used to download embedding models from the huggingface hub.
        :param hf_num_proc: Multiprocessing used in audio/image preprocessing.
        :param hf_batch_size: Batch size used in computing embeddings.
        """
=======
        :param min_support: Minimum support for a cluster to be listed as an issue.
        :param min_drop: Minimum metric drop for a cluster to be listed as an issue.
        :param n_slices: Number of problematic clusters find_issues should return after sorting them by a criterion specified by the "criterion" parameter.
        :param criterion: Criterion after which the slices get sorted when using n_slices. One of drop, support or drop*support.
        :param metric_mode: Optimization goal for your metric. max is the right choice for accuracy while e.g. min is good for regression error.
        :param drop_reference: Reference value for calculating the drop for a cluster. Default is "overall" which calculates the difference to the overall metric.
                "parent" will calculate the drop relative to each clusters parent cluster. Use the second option for getting more diverse results,
                e.g., getting problematic clusters in each class when dealing with image classification instead of focussing on the most difficult class.
        :param remove_outliers: Filter metric outliers in identified clusters. Especially useful if metric is unbounded and can heavily
            distort a clusters overall metric. Will be significantly more computationally expensive.
        :param feature_types: Specify the types of your features if sliceguard doesn't detect them properly. Can be "nominal", "ordinal", "numerical" for scalar values.
            Can be "raw" for filepaths to unstructured data. Can be "embedding" for embedding vectors.
        :param feature_orders: Specify the order of ordinal feature values that should be used for encoding. This is required for EVERY ordinal feature
            that is not specified by pandas categorical ordered datatypes.
        :param precomputed_embeddings: Supply precomputed embeddings for raw columns. Form should be precomputed_embeddings={"image": image_embeddings}.
            This is especially useful if you run repeated checks on your data and you want to compute embeddings only once.
        :param embedding_models: Supply huggingface model identifiers or locally saved models used for computing embeddings on specific columns.
            Format should be embedding_models={"image": "google/vit-base-patch16-224"}.
        :param embedding_weights: Specify how much each computed embedding is weighted in the cluster search. Useful to lower the influence of an embedding
            by setting the parameter lower than 1.0.
        :param hf_auth_token: The authentification token used to download embedding models from the huggingface hub.
        :param hf_num_proc: Number of processes used in embedding computation.
        :param hf_batch_size: Batch size used for embedding computation.
        :param automl_task: The task specification for training a model. Has to be one of classification or regression. Used when only supplying labels.
        :param automl_split_key: Name of column used for splitting the data when sliceguard trains a model.
        :param automl_train_split: The value used for marking the train split when sliceguard trains a model. If supplied, rest of data will be used as validation set.
            If not supplied using crossvalidation.
        :param automl_time_budget: The time budget used by sliceguard for training a model.
        :param automl_use_full_embeddings: Wether to use the raw embeddings instead of the pre-reduced ones when training a model. Can potentially improve performance.
        :param automl_hf_model: A pre-trained model that can be used instead of the default xgboost model.
        :param automl_hf_model_architecture: Model architecture used to train a model on "features". Right now supports only image classification.
        :param automl_hf_model_output_dir: Output directory for training deep learning models via the huggingface transformers library.
        :param automl_hf_model_epochs: If finetuning hf model, this determines how many epochs the finetuning is going.
        :rtype: List of issues, represented as python dicts.
        """

        # If nothing is given set a default config
        if (
            min_drop is None
            and min_support is None
            and n_slices is None
            and criterion is None
        ):
            n_slices = 20
            criterion = "drop"
        elif n_slices is not None and criterion is None:
            criterion = "drop"

>>>>>>> 957f70a7
        self._df = data  # safe that here to not modify original dataframe accidentally
        df = data.copy()  # assign to shorter name

        # also safe originally supplied parameters for y and y_pred here
        self._y = y
        self._y_pred = y_pred

        (
            feature_types,
            raw_feature_types,
            encoded_data,
            mfs,
            clustering_df,
            clustering_cols,
            clustering_metric_cols,
            prereduced_embeddings,
            raw_embeddings,
        ) = self._prepare_data(
            df,
            features,
            y,
            y_pred,
            metric,
            remove_outliers,
            feature_types=feature_types,
            feature_orders=feature_orders,
            precomputed_embeddings=precomputed_embeddings,
            embedding_models=embedding_models,
            hf_auth_token=hf_auth_token,
            hf_num_proc=hf_num_proc,
            hf_batch_size=hf_batch_size,
<<<<<<< HEAD
=======
            automl_split_key=automl_split_key,
            automl_train_split=automl_train_split,
            automl_task=automl_task,
            automl_time_budget=automl_time_budget,
            automl_use_full_embeddings=automl_use_full_embeddings,
            automl_hf_model=automl_hf_model,
            automl_hf_model_architecture=automl_hf_model_architecture,
            automl_hf_model_output_dir=automl_hf_model_output_dir,
            automl_hf_model_epochs=automl_hf_model_epochs,
>>>>>>> 957f70a7
        )

        if len(mfs) > 0:
            overall_metric = mfs[0].overall.values[0]
            print(f"The overall metric value is {overall_metric}")

        if y is None and y_pred is None and metric_mode is None:
            metric_mode == "min"
            print(
                f"For outlier detection mode metric_mode will be set to {metric_mode} if not specified otherwise."
            )

        elif y_pred is None:
            print('TODO find issue case for y given and y_pred not.')

        elif metric_mode is None:
            metric_mode == "max"
            print(
                f"You didn't specify metric_mode parameter. Using {metric_mode} as default."
            )

        group_dfs = detect_issues(
            mfs,
            clustering_df,
            clustering_cols,
            min_drop,
            min_support,
            metric_mode,
            drop_reference,
            remove_outliers,
        )

        num_issues = np.sum([group_df["issue"].sum() for group_df in group_dfs])

        print(f"Identified {num_issues} problematic slices.")

        # Construct the issue dataframe that is returned by this method
        issues = []

        issue_index = 0
        for hierarchy_level, (
            group_df,
            clustering_col,
            clustering_metric_col,
        ) in enumerate(zip(group_dfs, clustering_cols, clustering_metric_cols)):
            hierarchy_issues = group_df[group_df["issue"] == True].index
            for issue in hierarchy_issues:
                current_issue = {"id": issue_index, "level": hierarchy_level}
                issue_indices = clustering_df[
                    clustering_df[clustering_col] == issue
                ].index.values
                current_issue["indices"] = issue_indices

                issue_metric = clustering_df[clustering_df[clustering_col] == issue][
                    clustering_metric_col
                ].values[0]
                current_issue["metric"] = issue_metric

                issues.append(current_issue)

                issue_index += 1

        # Derive rules that are characteristic for each identified problem slice
        # This is done to help understanding of the problem reason
        # First stage this will be only importance values!
        issues = explain_clusters(
            features, feature_types, issues, df, prereduced_embeddings
        )

        self._issues = issues
        self._clustering_df = clustering_df
        self._clustering_cols = clustering_cols
        self._metric_mode = metric_mode
<<<<<<< HEAD
=======
        self._projection = projection
        self._features = features
        self._feature_types = feature_types
        self._raw_feature_types = raw_feature_types
>>>>>>> 957f70a7
        self.embeddings = raw_embeddings

        return issues

<<<<<<< HEAD
    def report(self, spotlight_dtype: Dict[str, spotlight.dtypes.base.DType] = {}):
        """
        Create an interactive report on the found issues in spotlight.
        :param spotlight_dtype: Define a datatype mapping for the interactive spotlight report. Will be passed to dtypes parameter of spotlight.show.
=======
    def report(
        self,
        spotlight_dtype: Dict[str, Any] = {},
        issue_portion: Optional[Union[int, float]] = None,
        non_issue_portion: Optional[Union[int, float]] = None,
        host: str = "127.0.0.1",
        port: int = "auto",
        no_browser: bool = False,
    ) -> Tuple[pd.DataFrame, List[DataIssue], Dict[str, Any]]:
        """
        Create an interactive report on the found issues in spotlight.

        :param spotlight_dtype: Define a datatype mapping for the interactive spotlight report. Will be passed to dtypes parameter of spotlight.show. Form is spotlight_dtype={"image": spotlight.Image}.
        :param issue_portion: The absolute or relative value of samples belonging to an issue that are shown in the report (for downsampling).
        :param non_issue_portion: The absolute or relative value of samples not belonging to an issue that are shown in the report (for downsampling).
        :param host: The host spotlight should be started on. Default is 127.0.0.1.
        :param port: The port spotlight should be started on. Default is "auto".
        :param no_browser: Do not start spotlight but just return the dataframe and issues. Useful for programmatic issue evaluation.
        :rtype: Tuple in the format (enriched dataframe, list of spotlight DataIssues, spotlight datatype mapping dict, spotlight layout).
>>>>>>> 957f70a7
        """
        # Some basic checks
        assert self._issues is not None

        df = self._df.copy()

<<<<<<< HEAD
=======
        # Determine indices for downsampling if supplied.
        issue_rows = []
        for issue in self._issues:
            issue_rows.extend(issue["rows"])
        issue_rows = list(set(issue_rows))

        non_issue_rows = np.setdiff1d(np.arange(len(df)), issue_rows)

        if issue_portion is not None:
            if isinstance(issue_portion, float):
                issue_portion = round(min(1.0, issue_portion) * len(issue_rows))
            elif isinstance(issue_portion, int):
                pass  # Do nothing
            else:
                raise RuntimeError(
                    "Invalid value supplied to issue_portion. Must be int or float."
                )
            selected_issue_rows = np.random.choice(
                issue_rows, size=issue_portion, replace=False
            )
        else:
            selected_issue_rows = issue_rows

        if non_issue_portion is not None:
            if isinstance(non_issue_portion, float):
                non_issue_portion = round(
                    min(1.0, non_issue_portion) * len(non_issue_rows)
                )
            elif isinstance(non_issue_portion, int):
                pass  # Do nothing
            else:
                raise RuntimeError(
                    "Invalid value supplied to non_issue_portion. Must be int or float."
                )
            selected_non_issue_rows = np.random.choice(
                non_issue_rows, size=non_issue_portion, replace=False
            )
        else:
            selected_non_issue_rows = non_issue_rows

        # Downsample the dataframe
        selected_dataframe_rows = np.sort(
            np.concatenate((selected_issue_rows, selected_non_issue_rows)).astype(
                int
            )  # Do not change the order of the dataframe here. This was a hard to find bug!!! Note that also astype(int) is important in case one of the arrays is empty. Else auto converted to float.
        )

        df = df.iloc[selected_dataframe_rows]

        # Insert the computed data projection if it exists.
        # Could not be the case when dealing with one or two categorical variables as there is no hnne projection involved for computing metrics.
        # Also if hnne fails and hdbscan is used as fallback projection will be None.
        embedding_dtypes = {}

        if self._projection is not None:
            df["sg_projection"] = self._projection[selected_dataframe_rows].tolist()
            embedding_dtypes["sg_projection"] = Embedding

>>>>>>> 957f70a7
        # Insert embeddings if they were computed
        embedding_dtypes = {}
        for embedding_col, embeddings in self.embeddings.items():
            report_col_name = f"sg_emb_{embedding_col}"
            df[report_col_name] = [e.tolist() for e in embeddings]
            embedding_dtypes[report_col_name] = Embedding

        data_issue_severity = []
        data_issues = []
        for issue in self._issues:
<<<<<<< HEAD
            issue_rows = np.where(df.index.isin(issue["indices"]))[
=======
            # Note: Has to be row index not pandas index! Also note that the expression should be enough to filter out items that are not in the dataframe
            # because of downsampling. However, take care when changing something.
            issue_metric = issue["metric"]
            issue_title = f"Metric: {issue_metric:.2f} | Cause: {issue['explanation'][0]['column']}"

            issue_explanation = ""

            num_features_explanation = 3

            importance_strings = [
                f"{x['column']}, ({x['importance']:.2f})"
                for x in issue["explanation"][:num_features_explanation]
                if ("column" in x and "importance" in x)
            ]
            if len(importance_strings) > 0:
                issue_explanation += "Feature Importances: " + "; ".join(
                    importance_strings
                )

            range_predicate_strings = [
                f"{x['minimum']:.1f}  < {x['column']} < {x['maximum']:.1f}"
                for x in issue["explanation"][:num_features_explanation]
                if ("minimum" in x and "maximum" in x)
            ]

            mode_predicate_strings = [
                f"{x['column']} (mode) = {x['mode']}"
                for x in issue["explanation"][:num_features_explanation]
                if ("mode" in x)
            ]

            predicate_strings = range_predicate_strings + mode_predicate_strings

            if len(predicate_strings) > 0:
                issue_explanation += "\n\nFeature Ranges: " + "; ".join(
                    predicate_strings
                )

            issue_rows = np.where(np.isin(selected_dataframe_rows, issue["rows"]))[
>>>>>>> 957f70a7
                0
            ].tolist()  # Note: Has to be row index not pandas index!
            issue_metric = issue["metric"]
            issue_explanation = f"{issue_metric:.2f} -> " + issue["explanation"]

            data_issue = DataIssue(
                severity="medium",
                title=issue_explanation,
                description=issue_explanation,
                rows=issue_rows,
<<<<<<< HEAD
=======
                columns=[
                    x["column"] for x in issue["explanation"][:num_features_explanation]
                ],
>>>>>>> 957f70a7
            )
            data_issues.append(data_issue)
            data_issue_severity.append(issue_metric)

        data_issue_order = np.argsort(data_issue_severity)
        if self._metric_mode == "min":
            data_issue_order = data_issue_order[::-1]

        if hasattr(self, "_generated_y_pred"):
<<<<<<< HEAD
            df["sg_y_pred"] = self._generated_y_pred

        spotlight.show(
            df,
            dtype={**spotlight_dtype, **embedding_dtypes},
            issues=np.array(data_issues)[data_issue_order].tolist(),
            layout=layout.layout(
                [
                    [layout.table()],
                    [layout.similaritymap()],
                    [layout.histogram()],
                ],
                [[layout.widgets.Inspector()], [layout.widgets.Issues()]],
            ),
        )
        return (
            df  # Return the create report dataframe in case caller wants to process it
        )
=======
            df["sg_y_pred"] = self._generated_y_pred[selected_dataframe_rows]

        if hasattr(self, "_generated_y_probs") and hasattr(self, "_classes"):
            for class_idx, label in enumerate(self._classes):
                df[f"sg_p_{label}"] = self._generated_y_probs[:, class_idx].tolist()

        spotlight_issue_list = np.array(data_issues)[data_issue_order].tolist()

        spotlight_dtypes = {**spotlight_dtype, **embedding_dtypes}

        spotlight_inspector_fields = []
        for col in self._features:
            if self._feature_types[col] == "raw":
                if self._raw_feature_types[col] == "image":
                    spotlight_inspector_fields.append(layout.lenses.image(col))
                elif self._raw_feature_types[col] == "audio":
                    spotlight_inspector_fields.append(layout.lenses.audio(col))
                    spotlight_inspector_fields.append(layout.lenses.spectrogram(col))
                elif self._raw_feature_types[col] == "text":
                    spotlight_inspector_fields.append(layout.lenses.text(col))
            if (
                self._feature_types[col] == "numerical"
                or self._feature_types[col] == "nominal"
                or self._feature_types[col] == "ordinal"
            ):
                spotlight_inspector_fields.append(layout.lenses.scalar(col))

        if self._y is not None:
            spotlight_inspector_fields.append(layout.lenses.scalar(self._y))

        if self._y_pred is not None:
            spotlight_inspector_fields.append(layout.lenses.scalar(self._y_pred))
        else:
            spotlight_inspector_fields.append(layout.lenses.scalar("sg_y_pred"))

        spotlight_layout = layout.layout(
            [
                [layout.table()],
                [
                    layout.similaritymap(
                        columns=["sg_projection"]
                        if self._projection is not None
                        else None
                    )
                ],
                [
                    layout.histogram(
                        "Histogram",
                        column=next(
                            (
                                col
                                for col in self._features
                                if self._feature_types[col]
                                in ["numerical", "nominal", "ordinal"]
                            ),
                            None,
                        ),
                    )
                ],
            ],
            [
                [layout.inspector("Inspector", spotlight_inspector_fields)],
                [layout.issues()],
            ],
        )

        if not no_browser:
            spotlight.show(
                df,
                dtype=spotlight_dtypes,
                host=host,
                port=port,
                issues=spotlight_issue_list,
                layout=spotlight_layout,
            )
        return (
            df,
            spotlight_issue_list,
            spotlight_dtypes,
            spotlight_layout,
        )  # Return the create report dataframe in case caller wants to process it
>>>>>>> 957f70a7

    def _prepare_data(
        self,
        data: pd.DataFrame,
        features: List[str],
        y: str,
        y_pred: str,
        metric: Callable,
        remove_outliers: bool = False,
        feature_types: Dict[
            str, Literal["raw", "nominal", "ordinal", "numerical", "embedding"]
        ] = {},
        feature_orders: Dict[str, list] = {},
        precomputed_embeddings: Dict[str, np.array] = {},
        embedding_models: Dict[str, str] = {},
        hf_auth_token=None,
        hf_num_proc=None,
        hf_batch_size=1,
<<<<<<< HEAD
=======
        automl_task="classification",
        automl_split_key=None,
        automl_train_split=None,
        automl_time_budget=None,
        automl_use_full_embeddings=False,
        automl_hf_model: str = None,
        automl_hf_model_architecture: "transformers.PreTrainedModel" = None,
        automl_hf_model_output_dir: Union[str, Path] = None,
        automl_hf_model_epochs: int = 5,
>>>>>>> 957f70a7
    ):
        assert (
            all([(f in data.columns or f in precomputed_embeddings) for f in features])
        ) and (
            ((y_pred is not None) and (y is not None))  # Completly supervised case
            or ((y_pred is None))
        )  # Completely unsupervised case (outlier based)  # check presence of all columns

        df = data  # just rename the variable for shorter naming

        # Try to infer the column dtypes
        feature_types, feature_orders, raw_feature_types = infer_feature_types(
            features, feature_types, feature_orders, precomputed_embeddings, df
        )

        # TODO: Potentially also explicitely check for univariate and bivariate fairness issues, however start with the more generic variant
        # See also connection with full report functionality. It makes sense to habe a feature and a samples based view!

        # Encode the features for clustering according to inferred types
        encoded_data, prereduced_embeddings, raw_embeddings = encode_normalize_features(
            features,
            feature_types,
            feature_orders,
            raw_feature_types,
            precomputed_embeddings,
            embedding_models,
            hf_auth_token,
            hf_num_proc,
            hf_batch_size,
            df,
        )

        # If y and y_pred are non use an outlier detection algorithm to detect potential issues in the data.
        # Lateron there could be also a case where y is given but no y_pred is given. Then just train a task specific surrogate model.
        # However, besides regression and classification cases this could be much work. Consider using FLAML or other automl tooling here.
        if y is None and y_pred is None:
            print(
                "You didn't supply ground-truth labels and predictions. Will fit outlier detection model to find anomal slices instead."
            )
            ol_scores = fit_outlier_detection_model(encoded_data)
            ol_model_id = str(uuid4())

            y = f"{ol_model_id}_y"
            df[y] = ol_scores

            y_pred = f"{ol_model_id}_y_pred"
            df[y_pred] = ol_scores

            def return_y_pred_mean(y, y_pred):
                return np.mean(y_pred)

            metric = return_y_pred_mean

            self._generated_y_pred = ol_scores

<<<<<<< HEAD
        elif y_pred is None:
            # Split column,
            # Time budget train
            # what model
            # infer from data
            # TODO
            automl = AutoML()
            automl.fit(np.array(encoded_data), df[y], task='classification')
            y_pred = automl.predict(data[encoded_data])
=======
        elif mode == "automl":
            y_pred = "sg_y_pred"

            X_data = [encoded_data]
            if automl_use_full_embeddings:
                print(
                    f"Using {len(list(raw_embeddings.values()))} raw embeddings in fitting. Consider increasing the time budget."
                )
                for v in raw_embeddings.values():
                    X_data.append(v)

            y_preds, y_probs, classes = fit_classification_regression_model(
                df=df,
                y_column=y,
                feature_types=feature_types,
                raw_feature_types=raw_feature_types,
                encoded_data=np.concatenate(X_data, axis=1)
                if automl_use_full_embeddings
                else encoded_data,
                task=automl_task,
                split=df[automl_split_key].values
                if automl_split_key is not None
                else None,
                train_split=automl_train_split,
                time_budget=automl_time_budget,
                hf_model=automl_hf_model,
                hf_model_architecture=automl_hf_model_architecture,
                hf_model_output_dir=automl_hf_model_output_dir,
                hf_model_epochs=automl_hf_model_epochs,
                hf_auth_token=hf_auth_token,
            )

            df[y_pred] = y_preds

            if classes is not None:
                self._classes = classes
            if y_probs is not None:
                self._generated_y_probs = y_probs
            self._generated_y_pred = df[y_pred].values
>>>>>>> 957f70a7

        # Perform detection of problematic clusters based on the given features
        # 1. A hierarchical clustering is performed and metrics are calculated for all hierarchies
        # 2. hierarchy level that is most indicative of a real problem is then determined
        # 3. the reason for the problem e.g. feature combination or rule that is characteristic for the cluster is determined.

        (
            mfs,
            clustering_df,
            clustering_cols,
            clustering_metric_cols,
        ) = generate_metric_frames(
            encoded_data, df, y, y_pred, metric, feature_types, remove_outliers
        )

        return (
            feature_types,
            raw_feature_types,
            encoded_data,
            mfs,
            clustering_df,
            clustering_cols,
            clustering_metric_cols,
            prereduced_embeddings,
            raw_embeddings,
        )<|MERGE_RESOLUTION|>--- conflicted
+++ resolved
@@ -7,13 +7,8 @@
 
 # Real imports
 from uuid import uuid4
-<<<<<<< HEAD
-from typing import List, Literal, Dict, Callable
-from flaml import AutoML
-=======
 from pathlib import Path
 from typing import List, Literal, Dict, Callable, Optional, Tuple, Union, Any
->>>>>>> 957f70a7
 
 import pandas as pd
 import numpy as np
@@ -26,12 +21,7 @@
 from .utils import infer_feature_types, encode_normalize_features
 from .detection import generate_metric_frames, detect_issues
 from .explanation import explain_clusters
-<<<<<<< HEAD
-from .modeling import fit_outlier_detection_model
-from .report import prepare_report
-=======
 from .modeling import fit_outlier_detection_model, fit_classification_regression_model
->>>>>>> 957f70a7
 
 
 class SliceGuard:
@@ -39,74 +29,6 @@
     The main class for detecting issues in your data
     """
 
-<<<<<<< HEAD
-    def show(
-        self,
-        data: pd.DataFrame,
-        features: List[str],
-        y: str = None,
-        y_pred: str = None,
-        metric: Callable = None,
-        metric_mode: Literal["min", "max"] = None,
-        drop_reference: Literal["overall", "parent"] = "overall",
-        remove_outliers: bool = False,
-        feature_types: Dict[
-            str, Literal["raw", "nominal", "ordinal", "numerical", "embedding"]
-        ] = {},
-        feature_orders: Dict[str, list] = {},
-        precomputed_embeddings: Dict[str, np.array] = {},
-        embedding_models: Dict[str, str] = {},
-        hf_auth_token=None,
-        hf_num_proc=None,
-        hf_batch_size=1,
-    ):
-        """
-        Function to generate an interactive report that allows limited interactive exploration and
-        serves as starting point for detailed analysis in spotlight.
-        """
-        df = data.copy()  # assign to shorter name
-
-        print("Please wait. sliceguard is preparing your data.")
-        (
-            feature_types,
-            encoded_data,
-            mfs,
-            clustering_df,
-            clustering_cols,
-            clustering_metric_cols,
-            prereduced_embeddings,
-            raw_embeddings,
-        ) = self._prepare_data(
-            df,
-            features,
-            y,
-            y_pred,
-            metric,
-            remove_outliers,
-            feature_types=feature_types,
-            feature_orders=feature_orders,
-            precomputed_embeddings=precomputed_embeddings,
-            embedding_models=embedding_models,
-            hf_auth_token=hf_auth_token,
-            hf_num_proc=hf_num_proc,
-            hf_batch_size=hf_batch_size,
-        )
-
-        if y is None and y_pred is None and metric_mode is None:
-            metric_mode == "min"
-            print(
-                f"For outlier detection mode metric_mode will be set to {metric_mode} if not specified otherwise."
-            )
-        elif metric_mode is None:
-            metric_mode == "max"
-            print(
-                f"You didn't specify metric_mode parameter. Using {metric_mode} as default."
-            )
-
-        prepare_report(mfs, clustering_df, clustering_cols, metric_mode, drop_reference)
-
-=======
->>>>>>> 957f70a7
     # TODO: Introduce control features to account for expected variations
     def find_issues(
         self,
@@ -129,9 +51,6 @@
         hf_auth_token=None,
         hf_num_proc=None,
         hf_batch_size=1,
-<<<<<<< HEAD
-    ):
-=======
         automl_task="classification",
         automl_split_key=None,
         automl_train_split=None,
@@ -142,7 +61,6 @@
         automl_hf_model_output_dir="./hf_model",
         automl_hf_model_epochs=5,
     ) -> List[dict]:
->>>>>>> 957f70a7
         """
         Find slices that are classified badly by your model.
 
@@ -151,21 +69,6 @@
         :param y: Name of the dataframe column containing your ground-truth labels.
         :param y_pred: Name of the dataframe column containing your model's predictions.
         :param metric: A callable metric function that must correspond to the form metric(y_true, y_pred) -> scikit-learn style.
-<<<<<<< HEAD
-        :min_support: Minimum support for clusters that are listed as issues. If you are more looking towards outliers choose small values, if you target biases choose higher values.
-        :min_drop: Minimum metric drop a cluster has to have to be counted as issue compared to the result on the whole dataset.
-        :param metric_mode: What do you optimize your metric for? max is the right choice for accuracy while e.g. min is good for regression error.
-        :param drop_reference: Determines what is the reference value for the drop. Overall is the metric on the whole dataset, parent is the parent cluster.
-        :param remove_outliers: Account for outliers that disturb cluster detection.
-        :param feature_types: Specify how your feature should be treated in encoding and normalizing.
-        :param feature_orders: If your feature is ordinal, specify the order of that should be used for encoding. This is required for EVERY ordinal feature.
-        :param precomputed_embeddings: Supply precomputed embeddings for raw columns. E.g. if repeatedly running checks on your data.
-        :param embedding_model: Supply embedding models that should be used to compute embedding vectors from raw data.
-        :param hf_auth_token: The authentification token used to download embedding models from the huggingface hub.
-        :param hf_num_proc: Multiprocessing used in audio/image preprocessing.
-        :param hf_batch_size: Batch size used in computing embeddings.
-        """
-=======
         :param min_support: Minimum support for a cluster to be listed as an issue.
         :param min_drop: Minimum metric drop for a cluster to be listed as an issue.
         :param n_slices: Number of problematic clusters find_issues should return after sorting them by a criterion specified by the "criterion" parameter.
@@ -214,7 +117,6 @@
         elif n_slices is not None and criterion is None:
             criterion = "drop"
 
->>>>>>> 957f70a7
         self._df = data  # safe that here to not modify original dataframe accidentally
         df = data.copy()  # assign to shorter name
 
@@ -246,8 +148,6 @@
             hf_auth_token=hf_auth_token,
             hf_num_proc=hf_num_proc,
             hf_batch_size=hf_batch_size,
-<<<<<<< HEAD
-=======
             automl_split_key=automl_split_key,
             automl_train_split=automl_train_split,
             automl_task=automl_task,
@@ -257,7 +157,6 @@
             automl_hf_model_architecture=automl_hf_model_architecture,
             automl_hf_model_output_dir=automl_hf_model_output_dir,
             automl_hf_model_epochs=automl_hf_model_epochs,
->>>>>>> 957f70a7
         )
 
         if len(mfs) > 0:
@@ -331,23 +230,14 @@
         self._clustering_df = clustering_df
         self._clustering_cols = clustering_cols
         self._metric_mode = metric_mode
-<<<<<<< HEAD
-=======
         self._projection = projection
         self._features = features
         self._feature_types = feature_types
         self._raw_feature_types = raw_feature_types
->>>>>>> 957f70a7
         self.embeddings = raw_embeddings
 
         return issues
 
-<<<<<<< HEAD
-    def report(self, spotlight_dtype: Dict[str, spotlight.dtypes.base.DType] = {}):
-        """
-        Create an interactive report on the found issues in spotlight.
-        :param spotlight_dtype: Define a datatype mapping for the interactive spotlight report. Will be passed to dtypes parameter of spotlight.show.
-=======
     def report(
         self,
         spotlight_dtype: Dict[str, Any] = {},
@@ -367,15 +257,12 @@
         :param port: The port spotlight should be started on. Default is "auto".
         :param no_browser: Do not start spotlight but just return the dataframe and issues. Useful for programmatic issue evaluation.
         :rtype: Tuple in the format (enriched dataframe, list of spotlight DataIssues, spotlight datatype mapping dict, spotlight layout).
->>>>>>> 957f70a7
         """
         # Some basic checks
         assert self._issues is not None
 
         df = self._df.copy()
 
-<<<<<<< HEAD
-=======
         # Determine indices for downsampling if supplied.
         issue_rows = []
         for issue in self._issues:
@@ -434,7 +321,6 @@
             df["sg_projection"] = self._projection[selected_dataframe_rows].tolist()
             embedding_dtypes["sg_projection"] = Embedding
 
->>>>>>> 957f70a7
         # Insert embeddings if they were computed
         embedding_dtypes = {}
         for embedding_col, embeddings in self.embeddings.items():
@@ -445,9 +331,6 @@
         data_issue_severity = []
         data_issues = []
         for issue in self._issues:
-<<<<<<< HEAD
-            issue_rows = np.where(df.index.isin(issue["indices"]))[
-=======
             # Note: Has to be row index not pandas index! Also note that the expression should be enough to filter out items that are not in the dataframe
             # because of downsampling. However, take care when changing something.
             issue_metric = issue["metric"]
@@ -487,7 +370,6 @@
                 )
 
             issue_rows = np.where(np.isin(selected_dataframe_rows, issue["rows"]))[
->>>>>>> 957f70a7
                 0
             ].tolist()  # Note: Has to be row index not pandas index!
             issue_metric = issue["metric"]
@@ -498,12 +380,9 @@
                 title=issue_explanation,
                 description=issue_explanation,
                 rows=issue_rows,
-<<<<<<< HEAD
-=======
                 columns=[
                     x["column"] for x in issue["explanation"][:num_features_explanation]
                 ],
->>>>>>> 957f70a7
             )
             data_issues.append(data_issue)
             data_issue_severity.append(issue_metric)
@@ -513,27 +392,7 @@
             data_issue_order = data_issue_order[::-1]
 
         if hasattr(self, "_generated_y_pred"):
-<<<<<<< HEAD
             df["sg_y_pred"] = self._generated_y_pred
-
-        spotlight.show(
-            df,
-            dtype={**spotlight_dtype, **embedding_dtypes},
-            issues=np.array(data_issues)[data_issue_order].tolist(),
-            layout=layout.layout(
-                [
-                    [layout.table()],
-                    [layout.similaritymap()],
-                    [layout.histogram()],
-                ],
-                [[layout.widgets.Inspector()], [layout.widgets.Issues()]],
-            ),
-        )
-        return (
-            df  # Return the create report dataframe in case caller wants to process it
-        )
-=======
-            df["sg_y_pred"] = self._generated_y_pred[selected_dataframe_rows]
 
         if hasattr(self, "_generated_y_probs") and hasattr(self, "_classes"):
             for class_idx, label in enumerate(self._classes):
@@ -614,7 +473,6 @@
             spotlight_dtypes,
             spotlight_layout,
         )  # Return the create report dataframe in case caller wants to process it
->>>>>>> 957f70a7
 
     def _prepare_data(
         self,
@@ -633,8 +491,6 @@
         hf_auth_token=None,
         hf_num_proc=None,
         hf_batch_size=1,
-<<<<<<< HEAD
-=======
         automl_task="classification",
         automl_split_key=None,
         automl_train_split=None,
@@ -644,7 +500,6 @@
         automl_hf_model_architecture: "transformers.PreTrainedModel" = None,
         automl_hf_model_output_dir: Union[str, Path] = None,
         automl_hf_model_epochs: int = 5,
->>>>>>> 957f70a7
     ):
         assert (
             all([(f in data.columns or f in precomputed_embeddings) for f in features])
@@ -700,17 +555,6 @@
 
             self._generated_y_pred = ol_scores
 
-<<<<<<< HEAD
-        elif y_pred is None:
-            # Split column,
-            # Time budget train
-            # what model
-            # infer from data
-            # TODO
-            automl = AutoML()
-            automl.fit(np.array(encoded_data), df[y], task='classification')
-            y_pred = automl.predict(data[encoded_data])
-=======
         elif mode == "automl":
             y_pred = "sg_y_pred"
 
@@ -750,7 +594,6 @@
             if y_probs is not None:
                 self._generated_y_probs = y_probs
             self._generated_y_pred = df[y_pred].values
->>>>>>> 957f70a7
 
         # Perform detection of problematic clusters based on the given features
         # 1. A hierarchical clustering is performed and metrics are calculated for all hierarchies
