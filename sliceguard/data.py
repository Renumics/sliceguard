from os import PathLike, rename
from typing import List
from pathlib import Path
import pandas as pd
import datasets
from datasets import Image, Audio, ClassLabel, Value, Sequence
import uuid

<<<<<<< HEAD
from PIL.PngImagePlugin import PngImageFile
from PIL import Image as Img
from io import BytesIO
import tempfile
import puremagic

=======
>>>>>>> 0bcb0d04

def _get_tutorial_imports():
    try:
        from bing_image_downloader import downloader
    except ImportError:
        raise RuntimeError(
            'Optional dependency bing-image-downloader required! (run pip install "bing-image-downloader")'
        )
    return downloader


def write_file(data: dict, suffix: str, data_dir: str):
    with open(f"{data_dir}/{uuid.uuid4().hex}{suffix}", "wb") as tmp:
        tmp.write(data["bytes"])
        return tmp.name


def convert_data(data: dict, data_dir: str):
    """
    Prefer raw data over path
    """
    if "bytes" in data and data['bytes'] is not None:
        if len(data['bytes']) > 0:
            suffix = puremagic.from_string(data['bytes'])
            return write_file(data, suffix, data_dir)

    if "path" in data and data['path'] is not None:
        if data['path'] != "":
            suffix = puremagic.from_file(data['path'])
            new_path = f"{data['path']}{suffix}"

            # In case of missing file extension
            rename(data['path'], new_path)

            return new_path


# Tested with the following datasets:
# Image:
# "mnist"
# "ceyda/smithsonian_butterflies"
# "GabrielVidal/dead-by-daylight-perks"

# Audio:
# "437aewuh/dog-dataset"
# "Gae8J/modeling"
# "ccmusic-database/piano_sound_quality"

# Text:
# "xtreme", "XNLI"
# "indonlp/indonlu", "smsa"
# "tweet_eval", "emoji"


<<<<<<< HEAD
def from_huggingface(dataset_identifier: str, name=None, split=None, extract_dir="./data"):
=======
def from_huggingface(dataset_identifier: str, name=None, split=None, extract_dir="./sliceguard_tmp"):
>>>>>>> 0bcb0d04
    # Simple utility method to support loading of huggingface datasets
    dataset = datasets.load_dataset(dataset_identifier, name, split)
    overall_df = None

    # Create missing directories if non-existent
    Path(extract_dir).mkdir(parents=True, exist_ok=True)

    # Iterate splits in dataset.
    for split in dataset.keys():
        cur_split = dataset[split]

        split_df = dataset[split].to_pandas()
        split_df["split"] = split

        # Create a dataframe from each split.
        for fname, ftype in cur_split.features.items():
            if (
                not isinstance(ftype, Image)
                and not isinstance(ftype, Audio)
                and not isinstance(ftype, ClassLabel)
                and not isinstance(ftype, Value)
                and not isinstance(ftype, list)
                and not isinstance(ftype, Sequence)
            ):
                raise RuntimeError(
                    f"Found unsupported datatype {ftype}. Use custom load function."
                )

            if isinstance(ftype, list):
                split_df = split_df.drop(columns=fname)
                print(
                    f"Column {fname} with type {ftype} dropped. Lists are currently not supported."
                )

            # Run transformations for specific data types if needed.
            if isinstance(ftype, ClassLabel):
                class_label_lookup = {i: l for i, l in enumerate(ftype.names)}
                split_df[fname] = split_df[fname].map(lambda x: class_label_lookup[x])

            if isinstance(ftype, Image) or isinstance(ftype, Audio):
                if any(x is None for x in split_df[fname].values):
                    print("Column {fname} dropped due to None-type entries.")
                else:
                    split_df[fname] = split_df[fname].map(lambda x: convert_data(x, extract_dir))

        if overall_df is None:
            overall_df = split_df
        else:
            overall_df = pd.concat((overall_df, split_df))

    return overall_df


def create_imagedataset_from_bing(
    queries: List[str],
    num_images: int = 10,
    dataset_folder: str = "./dataset",
    license: str = "All Creative Commons",
    adult_filter_off: bool = True,
    timeout: float = 1,
    test_split: float = None,
):
    """
    Download images from bing and create a folder structure that can be used with the ImageFolder dataset.
    :param queries: List of queries to download images for.
    :param num_images: Number of images to download per query.
    :param license: License to use for downloading images. Choose from: 'All', 'All Creative Commons',
        'Free to share and use', 'Free to share and use commercially',
        'Public Domain', 'Free to share and modify', 'Free to share and modify commercially'
    :param adult_filter_off: Whether to turn off adult filter.
    :param force_replace: Whether to force replace existing images.
    :param timeout: Timeout for downloading images.
    """
    downloader = _get_tutorial_imports()

    image_file_extensions = (".jpg", ".jpeg", ".png")

    if license is None:
        pass
    elif license == "All":
        pass
    elif license == "All Creative Commons":
        downloader.Bing.get_filter = lambda self, x: "filterui:licenseType-Any"

    elif license == "Public Domain":
        downloader.Bing.get_filter = lambda self, x: "filterui:license-L1"

    elif license == "Free to share and use":
        downloader.Bing.get_filter = (
            lambda self, x: "filterui:license-L2_L3_L4_L5_L6_L7"
        )
    elif license == "Free to share and use commercially":
        downloader.Bing.get_filter = lambda self, x: "filterui:license-L2_L3_L4"

    elif license == "Free to share and modify":
        downloader.Bing.get_filter = lambda self, x: "filterui:license-L2_L3_L5_L6"
    elif license == "Free to share and modify commercially":
        downloader.Bing.get_filter = lambda self, x: "filterui:license-L2_L3"
    else:
        raise ValueError(
            f"License {license} not supported. "
            "Choose from: 'All', 'All Creative Commons', 'Free to share and use', 'Free to share and use commercially',"
            "'Public Domain', 'Free to share and modify', 'Free to share and modify commercially'"
        )

    for query in queries:
        # check number of images in the folder and download if necessary
        downloaded_images_count = len(
            [
                p
                for p in (Path(dataset_folder) / query).glob("*.*")
                if p.suffix in image_file_extensions
            ]
        )
        if downloaded_images_count < num_images:
            downloader.download(
                query,
                limit=num_images - downloaded_images_count,
                output_dir=dataset_folder,
                adult_filter_off=adult_filter_off,
                force_replace=False,
                timeout=timeout,
            )
    df = pd.DataFrame()
    for i, query in enumerate(queries):
        image_paths = [
            str(p)
            for p in Path(f"{dataset_folder}/{query}/").glob("*.*")
            if p.suffix in image_file_extensions
        ]
        new_images = pd.DataFrame(
            {
                "image": image_paths[:num_images],
                "label_str": query,
                "label": i,
            }
        )
        df = pd.concat([df, new_images])

    df = df.reset_index(drop=True)

    if test_split is not None:
        df["split"] = "train"
        df.loc[df.sample(frac=test_split).index, "split"] = "val"

    return df<|MERGE_RESOLUTION|>--- conflicted
+++ resolved
@@ -6,15 +6,11 @@
 from datasets import Image, Audio, ClassLabel, Value, Sequence
 import uuid
 
-<<<<<<< HEAD
 from PIL.PngImagePlugin import PngImageFile
 from PIL import Image as Img
 from io import BytesIO
 import tempfile
 import puremagic
-
-=======
->>>>>>> 0bcb0d04
 
 def _get_tutorial_imports():
     try:
@@ -69,11 +65,7 @@
 # "tweet_eval", "emoji"
 
 
-<<<<<<< HEAD
-def from_huggingface(dataset_identifier: str, name=None, split=None, extract_dir="./data"):
-=======
 def from_huggingface(dataset_identifier: str, name=None, split=None, extract_dir="./sliceguard_tmp"):
->>>>>>> 0bcb0d04
     # Simple utility method to support loading of huggingface datasets
     dataset = datasets.load_dataset(dataset_identifier, name, split)
     overall_df = None
